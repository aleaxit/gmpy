--- conflicted
+++ resolved
@@ -27,23 +27,18 @@
             m4
             make
             patch
-<<<<<<< HEAD
-          msystem: ucrt64
-        if: ${{ matrix.os == 'windows-2022' }}
-      # Install pkgconfig on Windows from choco rather than from msys and
-      # avoid using the Strawberry one.
-      - run: choco install -y --stoponfirstfailure --checksum 6004DF17818F5A6DBF19CB335CC92702 pkgconfiglite
-        if: ${{ startsWith(matrix.os, 'windows') }}
-      # We have to set this here rather than in the cibuildwheel config
-      # This is probably something to do with \ vs / in paths...
-      - run: echo "PKG_CONFIG_PATH=${{ github.workspace }}/.local/lib/pkgconfig" >> $env:GITHUB_ENV
-        if: ${{ startsWith(matrix.os, 'windows') }}
-=======
             autotools
           msystem: ${{ matrix.msystem }}
           path-type: inherit
         if: contains(matrix.os, 'windows')
->>>>>>> 0198ed58
+      # Install pkgconfig on Windows from choco rather than from msys and
+      # avoid using the Strawberry one.
+      - run: choco install -y --stoponfirstfailure --checksum 6004DF17818F5A6DBF19CB335CC92702 pkgconfiglite
+        if: contains(matrix.os, 'windows')
+      # We have to set this here rather than in the cibuildwheel config
+      # This is probably something to do with \ vs / in paths...
+      - run: echo "PKG_CONFIG_PATH=${{ github.workspace }}/.local/lib/pkgconfig" >> $env:GITHUB_ENV
+        if: contains(matrix.os, 'windows')
       - name: Build wheels
         uses: pypa/cibuildwheel@v3.2.1
       - uses: actions/upload-artifact@v5
