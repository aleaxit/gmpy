--- conflicted
+++ resolved
@@ -89,7 +89,6 @@
 GMPy_get_mp_limbsize(PyObject *self, PyObject *args)
 {
     return Py_BuildValue("i", mp_bits_per_limb);
-<<<<<<< HEAD
 }
 
 PyDoc_STRVAR(GMPy_doc_function_printf,
@@ -146,7 +145,4 @@
         TYPE_ERROR("_printf() argument type not supported");
         return NULL;
     }
-}
-=======
-}
->>>>>>> abd139fd
+}