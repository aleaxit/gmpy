--- conflicted
+++ resolved
@@ -888,11 +888,7 @@
     { "lgamma", GMPy_Context_Lgamma, METH_O, GMPy_doc_function_lgamma },
     { "li2", GMPy_Context_Li2, METH_O, GMPy_doc_function_li2 },
     { "lngamma", GMPy_Context_Lngamma, METH_O, GMPy_doc_function_lngamma },
-<<<<<<< HEAD
-=======
     { "_local_context", (PyCFunction)GMPy_CTXT_Local_Context2, METH_VARARGS | METH_KEYWORDS, GMPy_doc_local_context2 },
-    { "local_context", (PyCFunction)GMPy_CTXT_Local, METH_VARARGS | METH_KEYWORDS, GMPy_doc_local_context },
->>>>>>> 7bddc701
     { "log", GMPy_Context_Log, METH_O, GMPy_doc_function_log },
     { "log1p", GMPy_Context_Log1p, METH_O, GMPy_doc_function_log1p },
     { "log10", GMPy_Context_Log10, METH_O, GMPy_doc_function_log10 },
